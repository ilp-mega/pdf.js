[
    {  "id": "tracemonkey-eq",
       "file": "pdfs/tracemonkey.pdf",
       "md5": "9a192d8b1a7dc652a19835f6f08098bd",
       "rounds": 1,
       "type": "eq"
    },
    {  "id": "tracemonkey-fbf",
       "file": "pdfs/tracemonkey.pdf",
       "md5": "9a192d8b1a7dc652a19835f6f08098bd",
       "rounds": 2,
       "type": "fbf"
    },
    {  "id": "tracemonkey-text",
       "file": "pdfs/tracemonkey.pdf",
       "md5": "9a192d8b1a7dc652a19835f6f08098bd",
       "rounds": 1,
       "type": "text"
    },
    {  "id": "issue2391-1",
      "file": "pdfs/issue2391-1.pdf",
      "md5": "25ae9cb959612e7b343b55da63af2716",
      "rounds": 1,
      "lastPage": 1,
      "type": "load"
    },
    {  "id": "issue2391-2",
      "file": "pdfs/issue2391-2.pdf",
      "md5": "7e68756d11021a087383eaac95ba45dd",
      "rounds": 1,
      "type": "eq"
    },
    {  "id": "issue2531",
      "file": "pdfs/issue2531.pdf",
      "md5": "c58e6642d8a6e2ddd5e07a543ef8f30d",
      "link": true,
      "rounds": 1,
      "firstPage": 4,
      "lastPage": 4,
      "type": "eq"
    },
    {  "id": "issue2537",
      "file": "pdfs/issue2537.pdf",
      "md5": "f56805a70ed3aa52aae5c16dd335f827",
      "link": true,
      "rounds": 1,
      "firstPage": 1,
      "lastPage": 1,
      "type": "eq"
    },
    {  "id": "html5-canvas-cheat-sheet-load",
       "file": "pdfs/canvas.pdf",
       "md5": "59510028561daf62e00bf9f6f066b033",
       "rounds": 1,
       "type": "load"
    },
    {  "id": "intelisa-eq",
       "file": "pdfs/intelisa.pdf",
       "md5": "cdbcf14d0d260c0b313c566a61b07d9f",
       "link": true,
       "lastPage": 100,
       "rounds": 1,
       "type": "eq"
    },
    {  "id": "issue2128",
       "file": "pdfs/issue2128.pdf",
       "md5": "b3f4d9ed3c41e1f1768264a3f8b93aad",
       "link": true,
       "lastPage": 2,
       "rounds": 1,
       "type": "eq"
    },
    {  "id": "german-umlaut",
       "file": "pdfs/german-umlaut.pdf",
       "md5": "331de67c1397702315970a871d8a369b",
       "link": true,
       "lastPage": 1,
       "rounds": 1,
       "type": "eq"
    },
    {  "id": "issue1512",
       "file": "pdfs/issue1512.pdf",
       "md5": "41a19fe03d522346ee3baa732403fca4",
       "link": true,
       "lastPage": 1,
       "rounds": 1,
       "type": "eq"
    },
    {  "id": "pdfspec-load",
       "file": "pdfs/pdf.pdf",
       "md5": "dbdb23c939d2be09b43126c3c56060c7",
       "link": true,
       "lastPage": 500,
       "rounds": 1,
       "type": "load"
    },
    {  "id": "issue2129",
       "file": "pdfs/issue2129.pdf",
       "md5": "b082dd2cb3648f979fd668f498af14d6",
       "link": true,
       "lastPage": 1,
       "rounds": 1,
       "type": "load"
    },
    {  "id": "shavian-load",
       "file": "pdfs/shavian.pdf",
       "md5": "40ef97a120250b149c4ded383ca328ec",
       "link": true,
       "rounds": 1,
       "type": "load"
    },
    {  "id": "sizes",
       "file": "pdfs/sizes.pdf",
       "md5": "c101ba7b44aee36048e1ac7b98f302ea",
       "rounds": 1,
       "type": "eq"
    },
    {  "id": "plusminus",
       "file": "pdfs/Test-plusminus.pdf",
       "md5": "1ec7ade5b95ac9aaba3a618af28d34c7",
       "rounds": 1,
       "type": "eq"
    },
    {  "id": "openoffice-pdf",
       "file": "pdfs/DiwanProfile.pdf",
       "md5": "55d0c6a1a6d26c9ec9dcecaa7a471e0e",
       "link": true,
       "rounds": 1,
       "type": "load"
    },
    {  "id": "openofficecidtruetype-pdf",
       "file": "pdfs/arial_unicode_en_cidfont.pdf",
       "md5": "03591cdf20214fb0b2dd5e5c3dd32d8c",
       "rounds": 1,
       "type": "load"
    },
    {  "id": "openofficearabiccidtruetype-pdf",
       "file": "pdfs/arial_unicode_ab_cidfont.pdf",
       "md5": "35090fa7d29e7196ae3421812e554988",
       "rounds": 1,
       "type": "load"
    },
    {  "id": "arabiccidtruetype-pdf",
       "file": "pdfs/ArabicCIDTrueType.pdf",
       "md5": "d66dbd18bdb572d3ac8b88b32de2ece6",
       "rounds": 1,
       "type": "load"
    },
    {  "id": "arabiccidtruetype-text",
       "file": "pdfs/ArabicCIDTrueType.pdf",
       "md5": "d66dbd18bdb572d3ac8b88b32de2ece6",
       "rounds": 1,
       "type": "text"
    },
    {  "id": "complexttffont-pdf",
       "file": "pdfs/complex_ttf_font.pdf",
       "md5": "76de93f9116b01b693bf8583b3e76d91",
       "rounds": 1,
       "type": "load"
    },
    {  "id": "thuluthfont-pdf",
       "file": "pdfs/ThuluthFeatures.pdf",
       "md5": "b7e18bf7a3d6a9c82aefa12d721072fc",
       "rounds": 1,
       "type": "eq"
    },
    {  "id": "thuluthfont-text",
       "file": "pdfs/ThuluthFeatures.pdf",
       "md5": "b7e18bf7a3d6a9c82aefa12d721072fc",
       "rounds": 1,
       "type": "text"
    },
    {  "id": "freeculture",
       "file": "pdfs/freeculture.pdf",
       "md5": "dcdf3a8268e6a18938a42d5149efcfca",
       "rounds": 1,
       "lastPage": 5,
       "type": "eq"
    },
    {  "id": "wnv_chinese-pdf",
       "file": "pdfs/wnv_chinese.pdf",
       "md5": "db682638e68391125e8982d3c984841e",
       "link": true,
       "rounds": 1,
       "type": "eq"
    },
    {  "id": "i9-pdf",
       "file": "pdfs/i9.pdf",
       "md5": "ba7cd54fdff083bb389295bc0415f6c5",
       "link": true,
       "rounds": 1,
       "type": "eq"
    },
    {  "id": "hmm-pdf",
       "file": "pdfs/hmm.pdf",
       "md5": "e08467e60101ee5f4a59716e86db6dc9",
       "link": true,
       "rounds": 1,
       "type": "load"
    },
    {  "id": "rotation",
       "file": "pdfs/rotation.pdf",
       "md5": "4fb25ada00ce7528569d9791c14decf5",
       "rounds": 1,
       "type": "eq"
    },
    {  "id": "ecma262-pdf",
       "file": "pdfs/ecma262.pdf",
       "md5": "763ead98f535578842891e5574e0af0f",
       "link": true,
       "rounds": 1,
       "type": "load"
    },
    {  "id": "jai-pdf",
       "file": "pdfs/jai.pdf",
       "md5": "1f5dd128c3757420a881a155f2f8ace3",
       "link": true,
       "rounds": 1,
       "type": "load"
    },
    {  "id": "cable",
       "file": "pdfs/cable.pdf",
       "md5": "09a41b9a759d60c698228224ab85b46d",
       "link": true,
       "rounds": 1,
       "type": "eq"
    },
    {  "id": "pdkids",
       "file": "pdfs/pdkids.pdf",
       "md5": "278982bf016dbe46d2066f9245d9b3e6",
       "link": true,
       "rounds": 1,
       "type": "eq"
    },
    {  "id": "artofwar",
       "file": "pdfs/artofwar.pdf",
       "md5": "7bdd51c327b74f1f7abdd90eedb2f912",
       "link": true,
       "rounds": 1,
       "type": "eq"
    },
    {  "id": "wdsg_fitc",
       "file": "pdfs/wdsg_fitc.pdf",
       "md5": "5bb1c2b83705d4cdfc43197ee74f07f9",
       "link": true,
       "rounds": 1,
       "type": "eq"
    },
    {  "id": "unix01",
       "file": "pdfs/unix01.pdf",
       "md5": "2742999f0bf9b9c035dbb0736096e220",
       "link": true,
       "rounds": 1,
       "type": "eq"
    },
    {  "id": "fit11-talk",
       "file": "pdfs/fit11-talk.pdf",
       "md5": "eb7b224107205db4fea9f7df0185f77d",
       "link": true,
       "rounds": 1,
       "type": "eq"
    },
    {  "id": "fips197",
       "file": "pdfs/fips197.pdf",
       "md5": "4742c3f470cd8c4686a0dbb3da808b71",
       "link": true,
       "rounds": 1,
       "type": "eq"
    },
    {  "id": "txt2pdf",
       "file": "pdfs/txt2pdf.pdf",
       "md5": "02cefa0f5e8d96313bb05163b2f88c8c",
       "link": true,
       "rounds": 1,
       "type": "load"
    },
    {  "id": "f1040",
       "file": "pdfs/f1040.pdf",
       "md5": "b59272ce19b4a0c5808c8861441b0741",
       "link": true,
       "rounds": 1,
       "type": "load"
    },
    {  "id": "hudsonsurvey",
       "file": "pdfs/hudsonsurvey.pdf",
       "md5": "bf0e6576a7b6c2fe7485bce1b78e006f",
       "link": true,
       "rounds": 1,
       "type": "load"
    },
    {  "id": "extgstate",
       "file": "pdfs/extgstate.pdf",
       "md5": "001bb4ec04463a01d93aad748361f049",
       "link": false,
       "rounds": 1,
       "type": "eq"
    },
    {  "id": "usmanm-bad",
       "file": "pdfs/usmanm-bad.pdf",
       "md5": "38afb822433aaf07fc8f54807cd4f61a",
       "link": true,
       "rounds": 1,
       "type": "eq"
    },
    {  "id": "vesta-bad",
       "file": "pdfs/vesta.pdf",
       "md5": "0afebc109b7c17b95619ea3fab5eafe6",
       "link": true,
       "rounds": 1,
       "type": "load"
    },
    {  "id": "scan-bad",
       "file": "pdfs/scan-bad.pdf",
       "md5": "4cf988f01ab83f61aca57f406dfd6584",
       "rounds": 1,
       "type": "load"
    },
    {  "id": "ibwa-bad",
       "file": "pdfs/ibwa-bad.pdf",
       "md5": "6ca059d32b74ac2688ae06f727fee755",
       "link": true,
       "rounds": 1,
       "skipPages": [ 16 ],
       "type": "load"
    },
    {  "id": "mixedfonts",
       "file": "pdfs/mixedfonts.pdf",
       "md5": "a582b83fa1b3a25a6f13803a367c71ec",
       "link": false,
       "rounds": 1,
       "type": "eq"
    },
    {  "id": "pal-o47",
       "file": "pdfs/pal-o47.pdf",
       "md5": "81ae15e539e89f0f0b41169d923b611b",
       "link": true,
       "rounds": 1,
       "type": "eq"
    },
    {  "id": "simpletype3font",
       "file": "pdfs/simpletype3font.pdf",
       "md5": "b374c7543920840c61999e9e86939f99",
       "link": false,
       "rounds": 1,
       "type": "eq"
    },
    {  "id": "simpletype3font-text",
       "file": "pdfs/simpletype3font.pdf",
       "md5": "b374c7543920840c61999e9e86939f99",
       "link": false,
       "rounds": 1,
       "type": "text"
    },
    {  "id": "close-path-bug",
       "file": "pdfs/close-path-bug.pdf",
       "md5": "48dd17ef58393857d2d038d33699cac5",
       "rounds": 1,
       "type": "eq"
    },
    {  "id": "alphatrans",
       "file": "pdfs/alphatrans.pdf",
       "md5": "5ca2d3da0c5f20b3a5a14e895ad24b65",
       "link": false,
       "rounds": 1,
       "type": "eq"
    },
    {  "id": "devicen",
       "file": "pdfs/devicen.pdf",
       "md5": "aac6a91725435d1376c6ff492dc5cb75",
       "link": false,
       "rounds": 1,
       "type": "eq"
    },
    {  "id": "cmykjpeg",
       "file": "pdfs/cmykjpeg.pdf",
       "md5": "85d162b48ce98503a382d96f574f70a2",
       "link": false,
       "rounds": 1,
       "type": "eq"
    },
    {  "id": "protectip",
       "file": "pdfs/protectip.pdf",
       "md5": "676e7a7b8f96d04825361832b1838a93",
       "link": true,
       "rounds": 1,
       "type": "eq"
    },
    {  "id": "piperine",
       "file": "pdfs/piperine.pdf",
       "md5": "603ca43dc5732dbba1579f122958c0c2",
       "link": true,
       "rounds": 1,
       "type": "eq"
    },
    {  "id": "issue840",
       "file": "pdfs/issue840.pdf",
       "md5": "20d88011dd7e3c4fb5274979094dab93",
       "rounds": 1,
       "type": "eq"
    },
    {  "id": "bpl13210",
       "file": "pdfs/bpl13210.pdf",
       "md5": "8a08512baa9fa95378d9ad4b995947c7",
       "link": true,
       "lastPage": 5,
       "rounds": 1,
       "type": "eq"
    },
    {  "id": "tutorial",
       "file": "pdfs/tutorial.pdf",
       "md5": "6e122f618c27f3aa9a689423e3be6b8d",
       "link": true,
       "rounds": 1,
       "type": "eq"
    },
    {  "id": "geothermal.pdf",
       "file": "pdfs/geothermal.pdf",
       "md5": "ecffc0ce38ffdf1e90dc952f186e9a91",
       "rounds": 1,
       "link": true,
       "lastPage": 5,
       "skipPages": [1],
       "type": "eq"
    },
    {  "id": "issue919",
       "file": "pdfs/issue919.pdf",
       "md5": "3a1716a512aca4d7a8d6106bd4885d14",
       "rounds": 1,
       "link": true,
       "lastPage": 3,
       "type": "eq"
    },
    {  "id": "issue1905",
       "file": "pdfs/issue1905.pdf",
       "md5": "b1bbd72ca6522ae1502aa26320f81994",
       "rounds": 1,
       "type": "eq"
    },
    {  "id": "issue918",
       "file": "pdfs/issue918.pdf",
       "md5": "d582cc0f2592ae82936589ced2a47e55",
       "rounds": 1,
       "type": "eq"
    },
    {  "id": "issue1586",
      "file": "pdfs/pdfjsbad1586.pdf",
      "md5": "793d0870f0b0c613799b0677d64daca4",
      "rounds": 1,
      "type": "load"
    },
    {  "id": "aboutstacks",
      "file": "pdfs/aboutstacks.pdf",
      "md5": "6e7c8416a293ba2d83bc8dd20c6ccf51",
      "rounds": 1,
      "link": true,
      "type": "eq"
    },
    {  "id": "smaskdim",
      "file": "pdfs/smaskdim.pdf",
      "md5": "de80aeca7cbf79940189fd34d59671ee",
      "rounds": 1,
      "type": "eq"
    },
    {  "id": "type4psfunc",
      "file": "pdfs/type4psfunc.pdf",
      "md5": "7e6027a02ff78577f74dccdf84e37189",
      "rounds": 1,
      "type": "eq"
    },
    {  "id": "ocs",
      "file": "pdfs/ocs.pdf",
      "md5": "2ade57e954ae7632749cf328daeaa7a8",
      "rounds": 1,
      "link": true,
      "type": "load"
    },
    {  "id": "issue2139",
      "file": "pdfs/issue2139.pdf",
      "md5": "ee4072992e7c5ffd5063181916a2fcae",
      "rounds": 1,
      "link": true,
      "type": "eq"
    },
    {  "id": "issue1010",
      "file": "pdfs/issue1010.pdf",
      "md5": "f991ef093484a107fe9f59dff18fc155",
      "rounds": 1,
      "link": true,
      "type": "eq"
    },
    {  "id": "issue1709",
      "file": "pdfs/issue1709.pdf",
      "md5": "84497bd23b7c82d03d2681a1cb1d9ed0",
      "rounds": 1,
      "lastPage": 10,
      "link": true,
      "type": "eq"
    },
    {  "id": "issue2642",
      "file": "pdfs/issue2642.pdf",
      "md5": "b6679861fdce3bbab0c1fa51bb7f5077",
      "rounds": 1,
      "lastPage": 1,
      "link": true,
      "type": "eq"
    },
    {  "id": "issue1015",
      "file": "pdfs/issue1015.pdf",
      "md5": "b61503d1b445742b665212866afb60e2",
      "rounds": 1,
      "link": true,
      "type": "eq"
    },
    {  "id": "issue1096",
      "file": "pdfs/issue1096.pdf",
      "md5": "7f75d2b4b93c78d401ff39e8c1b00612",
      "rounds": 1,
      "lastPage": 9,
      "link": true,
      "type": "eq"
    },
    {  "id": "issue1127",
      "file": "pdfs/issue1127.pdf",
      "md5": "4fb2be5ffefeafda4ba977de2a1bb4d8",
      "rounds": 1,
      "link": true,
      "type": "eq"
    },
    {  "id": "issue1249-load",
      "file": "pdfs/issue1249.pdf",
      "md5": "4f81339fa09422a7db980f34ea963609",
      "rounds": 1,
      "type": "load"
    },
    {  "id": "liveprogramming",
      "file": "pdfs/liveprogramming.pdf",
      "md5": "7bd4dad1188232ef597d36fd72c33e52",
      "rounds": 1,
      "lastPage": 3,
      "link": true,
      "type": "load"
    },
    {  "id": "S2-eq",
       "file": "pdfs/S2.pdf",
       "md5": "d0b6137846df6e0fe058f234a87fb588",
       "rounds": 1,
       "type": "eq"
    },
    {  "id": "issue1055",
      "file": "pdfs/issue1055.pdf",
      "md5": "3ba56c2e48dce81da8669b1b9cf98ff0",
      "rounds": 1,
      "link": true,
      "type": "eq"
    },
    {  "id": "issue1629",
      "file": "pdfs/issue1629.pdf",
      "md5": "0f2cbbf268383a377e95e6bbe36c6a9a",
      "rounds": 1,
      "link": true,
      "type": "eq"
    },
    {  "id": "issue1685",
      "file": "pdfs/issue1685.pdf",
      "md5": "b22c3741e6bd0e613d3eb3325ad31f7d",
      "rounds": 1,
      "lastPage": 2,
      "link": true,
      "type": "eq"
    },
    {  "id": "issue1169",
      "file": "pdfs/issue1169.pdf",
      "md5": "3df3ed21fd43ac7fdb21e2015c8a7809",
      "rounds": 1,
      "link": true,
      "type": "eq"
    },
    {  "id": "zerowidthline",
      "file": "pdfs/zerowidthline.pdf",
      "md5": "295d26e61a85635433f8e4b768953f60",
      "rounds": 1,
      "link": false,
      "type": "eq"
    },
    {  "id": "html5checker",
      "file": "pdfs/html5checker.pdf",
      "md5": "74bbd80d1e7eb5f2951582233ef9ebab",
      "rounds": 1,
      "lastPage": 7,
      "link": true,
      "type": "eq"
    },
    {  "id": "pdfkit_compressed",
      "file": "pdfs/pdfkit_compressed.pdf",
      "md5": "ffe9c571d0a1572e234253e6c7cdee6c",
      "rounds": 1,
      "type": "eq"
    },
    {  "id": "tamreview",
      "file": "pdfs/TAMReview.pdf",
      "md5": "8039aba56790d3597d2bc8c794a51301",
      "rounds": 1,
      "lastPage": 5,
      "link": true,
      "type": "eq"
    },
    {  "id": "preistabelle",
      "file": "pdfs/preistabelle.pdf",
      "md5": "d2f0b2086160d4f3d325c79a5dc1fb4d",
      "rounds": 1,
      "lastPage": 2,
      "link": true,
      "type": "eq"
    },
    {  "id": "issue1350",
      "file": "pdfs/issue1350.pdf",
      "md5": "92f72a04a4d9d05b2dd433b51f32ab1f",
      "rounds": 1,
      "type": "eq"
    },
    {  "id": "issue925",
      "file": "pdfs/issue925.pdf",
      "md5": "f58fe943090aff89dcc8e771bc0db4c2",
      "rounds": 1,
      "link": true,
      "type": "eq"
    },
    {  "id": "issue1466",
      "file": "pdfs/issue1466.pdf",
      "md5": "8a8877432e5bb10cfd50d60488d947bb",
      "rounds": 1,
      "link": true,
      "type": "eq"
    },
    {  "id": "issue1655",
      "file": "pdfs/issue1655.pdf",
      "md5": "696ef6de6f4f71643771419ef04fc968",
      "rounds": 1,
      "skipPages": [1, 2, 3, 4, 5, 6, 7, 8],
      "lastPage": 9,
      "link": true,
      "type": "eq"
    },
    {  "id": "issue1687",
      "file": "pdfs/issue1687.pdf",
      "md5": "ea79d83821d1dd0663414b037080add5",
      "rounds": 1,
      "link": true,
      "type": "eq"
    },
    {  "id": "issue1133",
      "file": "pdfs/issue1133.pdf",
      "md5": "d1b61580cb100e3df93d33703af1773a",
      "rounds": 1,
      "link": true,
      "type": "eq"
    },
    {  "id": "issue1658",
      "file": "pdfs/issue1658.pdf",
      "md5": "b71a0f641e83ad427b8bcfc180899a05",
      "rounds": 1,
      "skipPages": [1, 2, 3, 4, 5, 6, 7, 8, 9],
      "lastPage": 10,
      "link": true,
      "type": "eq"
    },
    {  "id": "issue1049",
      "file": "pdfs/issue1049.pdf",
      "md5": "15473fffcdde9fb8f3756a4cf1aab347",
      "rounds": 1,
      "link": true,
      "type": "eq"
    },
    {  "id": "issue1155",
      "file": "pdfs/issue1155.pdf",
      "md5": "b732ef25c16c9c20a77e40edef5aa6fe",
      "rounds": 1,
      "link": true,
      "type": "eq"
    },
    {  "id": "issue1002",
      "file": "pdfs/issue1002.pdf",
      "md5": "af62d6cd95079322d4af18edd960d15c",
      "rounds": 1,
      "link": false,
      "type": "eq"
    },
    {  "id": "issue1721",
      "file": "pdfs/issue1721.pdf",
      "md5": "b47177f9e5197a76ec498733ecab60e6",
      "rounds": 1,
      "lastPage": 2,
      "link": true,
      "type": "eq"
    },
    {  "id": "issue1233",
      "file": "pdfs/issue1233.pdf",
      "md5": "2d3565b0a286e29955796c37c66326c1",
      "rounds": 1,
      "lastPage": 1,
      "link": true,
      "type": "eq"
    },
    {  "id": "issue1243",
      "file": "pdfs/issue1243.pdf",
      "md5": "130c849b83513d5ac5e03c6421fc7489",
      "rounds": 1,
      "lastPage": 2,
      "link": true,
      "type": "eq"
    },
    {  "id": "issue1257",
      "file": "pdfs/issue1257.pdf",
      "md5": "9111533826bc21ed774e8e01603a2f54",
      "rounds": 1,
      "lastPage": 2,
      "link": true,
      "type": "eq"
    },
    {  "id": "issue1309",
      "file": "pdfs/issue1309.pdf",
      "md5": "e835fb7f3dab3073ad37d0bd3c6399fa",
      "rounds": 1,
      "link": true,
      "type": "eq"
    },
    {  "id": "issue1810",
      "file": "pdfs/issue1810.pdf",
      "md5": "b173a9dfb7bf00e1a298c6e8cb95c03e",
      "rounds": 1,
      "lastPage": 3,
      "link": true,
      "type": "eq"
    },
    {  "id": "issue1597",
      "file": "pdfs/issue1597.pdf",
      "md5": "a5ebef467fd6e2fc0aeb56c9eb725ae3",
      "rounds": 1,
      "link": true,
      "type": "eq"
    },
    {  "id": "issue1419.pdf",
       "file": "pdfs/issue1419.pdf",
       "md5": "b5b6c6405d7b48418bccf97277957664",
       "rounds": 1,
       "link": true,
       "lastPage": 1,
       "skipPages": [1],
       "type": "eq"
    },
    {  "id": "issue1317",
      "file": "pdfs/issue1317.pdf",
      "md5": "6fb46275b30c48c8985617d4f86199e3",
      "rounds": 1,
      "link": true,
      "type": "eq"
    },
    {  "id": "issue1912",
      "file": "pdfs/issue1912.pdf",
      "md5": "15305b7c2cba971e7423de3f6ad38fef",
      "rounds": 1,
      "link": true,
      "type": "eq"
    },
    {  "id": "gradientfill",
      "file": "pdfs/gradientfill.pdf",
      "md5": "cbc1988e4803f647fa83467a85f0e231",
      "rounds": 1,
      "type": "eq"
    },
    {  "id": "issue1796",
      "file": "pdfs/issue1796.pdf",
      "md5": "9b9b60dc2a4cc3ea05932785d71304fe",
      "rounds": 1,
      "lastPage": 2,
      "link": true,
      "type": "eq"
    },
    {  "id": "issue845",
      "file": "pdfs/issue845.pdf",
      "md5": "89ddf9e63cac4fa2dedcfe32a62e5407",
      "rounds": 1,
      "link": true,
      "type": "eq"
    },
    {  "id": "issue818",
      "file": "pdfs/issue818.pdf",
      "md5": "dd2f8a5bd65164ad74da2b45a6ca90cc",
      "rounds": 1,
      "lastPage": 1,
      "link": true,
      "type": "eq"
    },
    {  "id": "issue2006",
      "file": "pdfs/issue2006.pdf",
      "md5": "71ec73831ece9b508ad20efa6ff28642",
      "rounds": 1,
      "lastPage": 1,
      "link": true,
      "type": "eq"
    },
    {  "id": "issue1729",
      "file": "pdfs/issue1729.pdf",
      "md5": "29b0eddc3e1dcb23a44384037032d470",
      "rounds": 1,
      "lastPage": 1,
      "link": true,
      "type": "load"
    },
    {  "id": "issue1985",
      "file": "pdfs/issue1985.pdf",
      "md5": "2ac7c68e26a8ef797aead15e4875cc6d",
      "rounds": 1,
      "type": "load"
    },
    {  "id": "issue2176",
      "file": "pdfs/issue2176.pdf",
      "md5": "ca5cbbc7e2b717997f0b24ffa485eac6",
      "rounds": 1,
      "type": "eq"
    },
    {  "id": "issue1453",
      "file": "pdfs/issue1453.pdf",
      "md5": "cee0ee8ea3a0643cbd716d57fd44f628",
      "rounds": 1,
      "type": "eq"
    },
    {  "id": "issue2462",
      "file": "pdfs/issue2462.pdf",
      "md5": "d4e3dddfdd35464c71cf0310bff29b42",
      "rounds": 1,
      "type": "eq"
    },
    {  "id": "issue1998",
      "file": "pdfs/issue1998.pdf",
      "md5": "586e0213be2f461360ec26770b5a4e48",
      "rounds": 1,
      "lastPage": 2,
      "link": true,
      "type": "load"
    },
    {  "id": "issue2627",
      "file": "pdfs/issue2627.pdf",
      "md5": "1b6b2f19f4e1e1b926afb353b41fe6b2",
      "rounds": 1,
      "link": true,
      "firstPage": 4,
      "lastPage": 4,
      "type": "load"
    },
    {  "id": "issue1878",
      "file": "pdfs/issue1878.pdf",
      "md5": "b4fb0ce7c19368e7104dce3d0d34bcb3",
      "rounds": 1,
      "link": true,
      "type": "load"
    },
    {  "id": "issue2386",
      "file": "pdfs/issue2386.pdf",
      "md5": "7dc787639aa6765214e9ff5494d231ed",
      "rounds": 1,
      "lastPage": 2,
      "link": true,
      "type": "eq"
    },
    {  "id": "issue1936",
      "file": "pdfs/issue1936.pdf",
      "md5": "7302eb9b6a626308e2a933aaed9e1756",
      "rounds": 1,
      "lastPage": 1,
      "link": true,
      "type": "eq"
    },
    {  "id": "issue2337",
      "file": "pdfs/issue2337.pdf",
      "md5": "ea10f4131202b9b8f2a6cb7770d3f185",
      "rounds": 1,
      "lastPage": 1,
      "link": true,
      "type": "load"
    },
    {  "id": "issue2074",
      "file": "pdfs/issue2074.pdf",
      "md5": "5e4ba2241fc35d20e44eb52289a569ab",
      "rounds": 1,
      "type": "eq"
    },
    {  "id": "colorkeymask",
      "file": "pdfs/colorkeymask.pdf",
      "md5": "9f11e815b485f7f0e1fa5c116c636cf9",
      "rounds": 1,
      "type": "eq"
    },
    {  "id": "jst2007-5",
      "file": "pdfs/JST2007-5.pdf",
      "md5": "9efa6c37fc771b36a60535036d1910bb",
      "rounds": 1,
      "link": true,
      "firstPage": 2,
      "lastPage": 2,
      "type": "eq"
    },
    {  "id": "noembed-identity",
      "file": "pdfs/noembed-identity.pdf",
      "md5": "05d3803b6c22451e18cb60d8d8c75c0c",
      "rounds": 1,
      "type": "eq"
    },
    {  "id": "noembed-identity-2",
      "file": "pdfs/noembed-identity-2.pdf",
      "md5": "13b7d9ab9579d45c10bc8d499d087f21",
      "rounds": 1,
      "type": "eq"
    },
    {  "id": "noembed-jis7",
      "file": "pdfs/noembed-jis7.pdf",
      "md5": "a0f6cf5a830f23d0c35994a6aaf92b3d",
      "rounds": 1,
      "type": "eq"
    },
    {  "id": "noembed-eucjp",
      "file": "pdfs/noembed-eucjp.pdf",
      "md5": "d270f2d46db99b70235b4d37cbc313ad",
      "rounds": 1,
      "type": "eq"
    },
    {  "id": "noembed-sjis",
      "file": "pdfs/noembed-sjis.pdf",
      "md5": "51f9d150bf4afe498019b3029d451072",
      "rounds": 1,
      "type": "eq"
    },
<<<<<<< HEAD
    {  "id": "ohkubo-ss04",
      "file": "pdfs/ohkubo-SS04.pdf",
      "md5": "b8c334073ff5be74fac1f36130943ea5",
      "rounds": 1,
      "link": true,
=======
    {  "id": "p020121130574743273239",
      "file": "pdfs/P020121130574743273239.pdf",
      "md5": "271b65885d42d174cbc597ca89becb1a",
      "rounds": 1,
      "link": true,
      "firstPage": 1,
      "lastPage": 1,
>>>>>>> de9f0a94
      "type": "eq"
    },
    {  "id": "sfaa_japanese",
      "file": "pdfs/SFAA_Japanese.pdf",
      "md5": "b961bbc0d05bdd6d91041bca60ec8e8b",
      "rounds": 1,
      "link": true,
      "firstPage": 1,
      "lastPage": 1,
      "type": "eq"
    },
    {  "id": "vertical",
      "file": "pdfs/vertical.pdf",
      "md5": "8a74d33504701edcefeef2afd022765e",
      "rounds": 1,
      "type": "eq"
    },
    {  "id": "issue2099-1",
      "file": "pdfs/issue2099-1.pdf",
      "md5": "c7eca682d70a976dfc4b7e64d3e9f1ce",
      "rounds": 1,
      "type": "eq"
    },
    {  "id": "issue2829",
      "file": "pdfs/issue2829.pdf",
      "md5": "f32b28cf8792f6ccc470446bfbb38584",
      "link": true,
      "rounds": 1,
      "type": "eq"
    },
    {  "id": "issue2177-eq",
      "file": "pdfs/issue2177.pdf",
      "md5": "48a808278bf31de8414c4e03ecd0900a",
      "rounds": 1,
      "type": "eq"
    }
]<|MERGE_RESOLUTION|>--- conflicted
+++ resolved
@@ -930,13 +930,13 @@
       "rounds": 1,
       "type": "eq"
     },
-<<<<<<< HEAD
     {  "id": "ohkubo-ss04",
       "file": "pdfs/ohkubo-SS04.pdf",
       "md5": "b8c334073ff5be74fac1f36130943ea5",
       "rounds": 1,
       "link": true,
-=======
+      "type": "eq"
+    },
     {  "id": "p020121130574743273239",
       "file": "pdfs/P020121130574743273239.pdf",
       "md5": "271b65885d42d174cbc597ca89becb1a",
@@ -944,7 +944,6 @@
       "link": true,
       "firstPage": 1,
       "lastPage": 1,
->>>>>>> de9f0a94
       "type": "eq"
     },
     {  "id": "sfaa_japanese",
