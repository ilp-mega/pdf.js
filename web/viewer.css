* {
  padding: 0;
  margin: 0;
}

html {
  height: 100%;
}

body {
  height: 100%;
  background-color: #404040;
  background-image: url(images/texture.png);
}

body,
input,
button,
select {
  font: message-box;
}

.hidden {
  display: none;
}
[hidden] {
  display: none !important;
}

/* outer/inner center provides horizontal center */
html[dir='ltr'] .outerCenter {
  float: right;
  position: relative;
  right: 50%;
}
html[dir='rtl'] .outerCenter {
  float: left;
  position: relative;
  left: 50%;
}
html[dir='ltr'] .innerCenter {
  float: right;
  position: relative;
  right: -50%;
}
html[dir='rtl'] .innerCenter {
  float: left;
  position: relative;
  left: -50%;
}

#outerContainer {
  width: 100%;
  height: 100%;
}

#sidebarContainer {
  position: absolute;
  top: 0;
  bottom: 0;
  width: 200px;
  visibility: hidden;
  -webkit-transition-duration: 200ms;
  -webkit-transition-timing-function: ease;
  -moz-transition-duration: 200ms;
  -moz-transition-timing-function: ease;
  -ms-transition-duration: 200ms;
  -ms-transition-timing-function: ease;
  -o-transition-duration: 200ms;
  -o-transition-timing-function: ease;
  transition-duration: 200ms;
  transition-timing-function: ease;
  
}
html[dir='ltr'] #sidebarContainer {
  -webkit-transition-property: left;
  -moz-transition-property: left;
  -ms-transition-property: left;
  -o-transition-property: left;
  transition-property: left;
  left: -200px;
}
html[dir='rtl'] #sidebarContainer {
  -webkit-transition-property: right;
  -ms-transition-property: right;
  -o-transition-property: right;
  transition-property: right;
  right: -200px;
}

#outerContainer.sidebarMoving > #sidebarContainer,
#outerContainer.sidebarOpen > #sidebarContainer {
  visibility: visible;
}
html[dir='ltr'] #outerContainer.sidebarOpen > #sidebarContainer {
  left: 0px;
}
html[dir='rtl'] #outerContainer.sidebarOpen > #sidebarContainer {
  right: 0px;
}

#mainContainer {
  position: absolute;
  top: 0;
  right: 0;
  bottom: 0;
  left: 0;
  -webkit-transition-duration: 200ms;
  -webkit-transition-timing-function: ease;
  -moz-transition-duration: 200ms;
  -moz-transition-timing-function: ease;
  -ms-transition-duration: 200ms;
  -ms-transition-timing-function: ease;
  -o-transition-duration: 200ms;
  -o-transition-timing-function: ease;
  transition-duration: 200ms;
  transition-timing-function: ease;
}
html[dir='ltr'] #outerContainer.sidebarOpen > #mainContainer {
  -webkit-transition-property: left;
  -moz-transition-property: left;
  -ms-transition-property: left;
  -o-transition-property: left;
  transition-property: left;
  left: 200px;
}
html[dir='rtl'] #outerContainer.sidebarOpen > #mainContainer {
  -webkit-transition-property: right;
  -moz-transition-property: right;
  -ms-transition-property: right;
  -o-transition-property: right;
  transition-property: right;
  right: 200px;
}

#sidebarContent {
  top: 32px;
  bottom: 0;
  overflow: auto;
  position: absolute;
  width: 200px;

  background-color: hsla(0,0%,0%,.1);
  box-shadow: inset -1px 0 0 hsla(0,0%,0%,.25);
}
html[dir='ltr'] #sidebarContent {
  left: 0;
}
html[dir='rtl'] #sidebarContent {
  right: 0;
}

#viewerContainer {
  overflow: auto;
  box-shadow: inset 1px 0 0 hsla(0,0%,100%,.05);
  padding-top: 30px;
  position: absolute;
  top: 32px;
  right: 0;
  bottom: 0;
  left: 0;
}

.toolbar {
  position: absolute;
  left: 0;
  right: 0;
  height: 32px;
  z-index: 9999;
  cursor: default;
}

#toolbarContainer {
  width: 100%;
}

#toolbarSidebar {
  width: 200px;
  height: 29px;
  background-image: url(images/texture.png),
                    -webkit-linear-gradient(hsla(0,0%,30%,.99), hsla(0,0%,25%,.95));
  background-image: url(images/texture.png),
                    -moz-linear-gradient(hsla(0,0%,30%,.99), hsla(0,0%,25%,.95));
  background-image: url(images/texture.png),
                    -ms-linear-gradient(hsla(0,0%,30%,.99), hsla(0,0%,25%,.95));
  background-image: url(images/texture.png),
                    -o-linear-gradient(hsla(0,0%,30%,.99), hsla(0,0%,25%,.95));
  background-image: url(images/texture.png),
                    linear-gradient(hsla(0,0%,30%,.99), hsla(0,0%,25%,.95));
  box-shadow: inset -2px 0 0 hsla(0,0%,100%,.08),
              inset 0 1px 1px hsla(0,0%,0%,.15),
              inset 0 -1px 0 hsla(0,0%,100%,.05),
              0 1px 0 hsla(0,0%,0%,.15),
              0 1px 1px hsla(0,0%,0%,.1);
}

#toolbarViewer {
  position: relative;
  height: 32px;
  background-image: url(images/texture.png),
                    -webkit-linear-gradient(hsla(0,0%,32%,.99), hsla(0,0%,27%,.95));
  background-image: url(images/texture.png),
                    -moz-linear-gradient(hsla(0,0%,32%,.99), hsla(0,0%,27%,.95));
  background-image: url(images/texture.png),
                    -ms-linear-gradient(hsla(0,0%,32%,.99), hsla(0,0%,27%,.95));
  background-image: url(images/texture.png),
                    -o-linear-gradient(hsla(0,0%,32%,.99), hsla(0,0%,27%,.95));
  background-image: url(images/texture.png),
                    linear-gradient(hsla(0,0%,32%,.99), hsla(0,0%,27%,.95));
  border-left: 1px solid hsla(0,0%,0%,.5);
  box-shadow: inset 1px 0 0 hsla(0,0%,100%,.08),
              inset 0 1px 1px hsla(0,0%,0%,.15),
              inset 0 -1px 0 hsla(0,0%,100%,.05),
              0 1px 0 hsla(0,0%,0%,.15),
              0 1px 1px hsla(0,0%,0%,.1);
}
html[dir='ltr'] #toolbarViewerLeft {
  margin-left: -1px;
}
html[dir='rtl'] #toolbarViewerRight {
  margin-left: -1px;
}


html[dir='ltr'] #toolbarViewerLeft,
html[dir='rtl'] #toolbarViewerRight {
  position: absolute;
  top: 0;
  left: 0;
}
html[dir='ltr'] #toolbarViewerRight,
html[dir='rtl'] #toolbarViewerLeft {
  position: absolute;
  top: 0;
  right: 0;
}
html[dir='ltr'] #toolbarViewerLeft > *,
html[dir='ltr'] #toolbarViewerMiddle > *,
html[dir='ltr'] #toolbarViewerRight > * {
  float: left;
}
html[dir='rtl'] #toolbarViewerLeft > *,
html[dir='rtl'] #toolbarViewerMiddle > *,
html[dir='rtl'] #toolbarViewerRight > * {
  float: right;
}

html[dir='ltr'] .splitToolbarButton {
  margin: 3px 2px 4px 0;
  display: inline-block;
}
html[dir='rtl'] .splitToolbarButton {
  margin: 3px 0 4px 2px;
  display: inline-block;
}
html[dir='ltr'] .splitToolbarButton > .toolbarButton {
  border-radius: 0;
  float: left;
}
html[dir='rtl'] .splitToolbarButton > .toolbarButton {
  border-radius: 0;
  float: right;
}

.toolbarButton {
  border: 0 none;
  background-color: rgba(0, 0, 0, 0);
  width: 32px;
  height: 25px;
}

.toolbarButton > span {
  display: inline-block;
  width: 0;
  height: 0;
  overflow: hidden;
}

.toolbarButton[disabled] {
  opacity: .5;
}

.toolbarButton.group {
  margin-right:0;
}

.splitToolbarButton.toggled .toolbarButton {
  margin: 0;
}

.splitToolbarButton:hover > .toolbarButton,
.splitToolbarButton:focus > .toolbarButton,
.splitToolbarButton.toggled > .toolbarButton,
.toolbarButton.textButton {
  background-color: hsla(0,0%,0%,.12);
  background-image: -webkit-linear-gradient(hsla(0,0%,100%,.05), hsla(0,0%,100%,0));
  background-image: -moz-linear-gradient(hsla(0,0%,100%,.05), hsla(0,0%,100%,0));
  background-image: -ms-linear-gradient(hsla(0,0%,100%,.05), hsla(0,0%,100%,0));
  background-image: -o-linear-gradient(hsla(0,0%,100%,.05), hsla(0,0%,100%,0));
  background-image: linear-gradient(hsla(0,0%,100%,.05), hsla(0,0%,100%,0));
  background-clip: padding-box;
  border: 1px solid hsla(0,0%,0%,.35);
  border-color: hsla(0,0%,0%,.32) hsla(0,0%,0%,.38) hsla(0,0%,0%,.42);
  box-shadow: 0 1px 0 hsla(0,0%,100%,.05) inset,
              0 0 1px hsla(0,0%,100%,.15) inset,
              0 1px 0 hsla(0,0%,100%,.05);
  -webkit-transition-property: background-color, border-color, box-shadow;
  -webkit-transition-duration: 150ms;
  -webkit-transition-timing-function: ease;
  -moz-transition-property: background-color, border-color, box-shadow;
  -moz-transition-duration: 150ms;
  -moz-transition-timing-function: ease;
  -ms-transition-property: background-color, border-color, box-shadow;
  -ms-transition-duration: 150ms;
  -ms-transition-timing-function: ease;
  -o-transition-property: background-color, border-color, box-shadow;
  -o-transition-duration: 150ms;
  -o-transition-timing-function: ease;
  transition-property: background-color, border-color, box-shadow;
  transition-duration: 150ms;
  transition-timing-function: ease;

}
.splitToolbarButton > .toolbarButton:hover,
.splitToolbarButton > .toolbarButton:focus,
.dropdownToolbarButton:hover,
.toolbarButton.textButton:hover,
.toolbarButton.textButton:focus {
  background-color: hsla(0,0%,0%,.2);
  box-shadow: 0 1px 0 hsla(0,0%,100%,.05) inset,
              0 0 1px hsla(0,0%,100%,.15) inset,
              0 0 1px hsla(0,0%,0%,.05);
  z-index: 199;
}
html[dir='ltr'] .splitToolbarButton > .toolbarButton:first-child,
html[dir='rtl'] .splitToolbarButton > .toolbarButton:last-child {
  position: relative;
  margin: 0;
  margin-right: -1px;
  border-top-left-radius: 2px;
  border-bottom-left-radius: 2px;
  border-right-color: transparent;
}
html[dir='ltr'] .splitToolbarButton > .toolbarButton:last-child,
html[dir='rtl'] .splitToolbarButton > .toolbarButton:first-child {
  position: relative;
  margin: 0;
  margin-left: -1px;
  border-top-right-radius: 2px;
  border-bottom-right-radius: 2px;
  border-left-color: transparent;
}
.splitToolbarButtonSeparator {
  padding: 8px 0;
  width: 1px;
  background-color: hsla(0,0%,00%,.5);
  z-index: 99;
  box-shadow: 0 0 0 1px hsla(0,0%,100%,.08);
  display: inline-block;
  margin: 5px 0;
}
html[dir='ltr'] .splitToolbarButtonSeparator {
  float:left;
}
html[dir='rtl'] .splitToolbarButtonSeparator {
  float:right;
}
.splitToolbarButton:hover > .splitToolbarButtonSeparator,
.splitToolbarButton.toggled > .splitToolbarButtonSeparator {
  padding: 12px 0;
  margin: 0;
  box-shadow: 0 0 0 1px hsla(0,0%,100%,.03);
  -webkit-transition-property: padding;
  -webkit-transition-duration: 10ms;
  -webkit-transition-timing-function: ease;
  -moz-transition-property: padding;
  -moz-transition-duration: 10ms;
  -moz-transition-timing-function: ease;
  -ms-transition-property: padding;
  -ms-transition-duration: 10ms;
  -ms-transition-timing-function: ease;
  -o-transition-property: padding;
  -o-transition-duration: 10ms;
  -o-transition-timing-function: ease;
  transition-property: padding;
  transition-duration: 10ms;
  transition-timing-function: ease;
}

.toolbarButton,
.dropdownToolbarButton {
  min-width: 16px;
  padding: 2px 6px 0;
  border: 1px solid transparent;
  border-radius: 2px;
  color: hsl(0,0%,95%);
  font-size: 12px;
  line-height: 14px;
  -webkit-user-select:none;
  -moz-user-select:none;
  -ms-user-select:none;
  /* Opera does not support user-select, use <... unselectable="on"> instead */
  cursor: default;
  -webkit-transition-property: background-color, border-color, box-shadow;
  -webkit-transition-duration: 150ms;
  -webkit-transition-timing-function: ease;
  -moz-transition-property: background-color, border-color, box-shadow;
  -moz-transition-duration: 150ms;
  -moz-transition-timing-function: ease;
  -ms-transition-property: background-color, border-color, box-shadow;
  -ms-transition-duration: 150ms;
  -ms-transition-timing-function: ease;
  -o-transition-property: background-color, border-color, box-shadow;
  -o-transition-duration: 150ms;
  -o-transition-timing-function: ease;
  transition-property: background-color, border-color, box-shadow;
  transition-duration: 150ms;
  transition-timing-function: ease;
}

html[dir='ltr'] .toolbarButton,
html[dir='ltr'] .dropdownToolbarButton {
  margin: 3px 2px 4px 0;
}
html[dir='rtl'] .toolbarButton,
html[dir='rtl'] .dropdownToolbarButton {
  margin: 3px 0 4px 2px;
}

.toolbarButton:hover,
.toolbarButton:focus,
.dropdownToolbarButton {
  background-color: hsla(0,0%,0%,.12);
  background-image: -webkit-linear-gradient(hsla(0,0%,100%,.05), hsla(0,0%,100%,0));
  background-image: -moz-linear-gradient(hsla(0,0%,100%,.05), hsla(0,0%,100%,0));
  background-image: -ms-linear-gradient(hsla(0,0%,100%,.05), hsla(0,0%,100%,0));
  background-image: -o-linear-gradient(hsla(0,0%,100%,.05), hsla(0,0%,100%,0));
  background-image: linear-gradient(hsla(0,0%,100%,.05), hsla(0,0%,100%,0));
  background-clip: padding-box;
  border: 1px solid hsla(0,0%,0%,.35);
  border-color: hsla(0,0%,0%,.32) hsla(0,0%,0%,.38) hsla(0,0%,0%,.42);
  box-shadow: 0 1px 0 hsla(0,0%,100%,.05) inset,
              0 0 1px hsla(0,0%,100%,.15) inset,
              0 1px 0 hsla(0,0%,100%,.05);
}

.toolbarButton:hover:active,
.dropdownToolbarButton:hover:active {
  background-color: hsla(0,0%,0%,.2);
  background-image: -webkit-linear-gradient(hsla(0,0%,100%,.05), hsla(0,0%,100%,0));
  background-image: -moz-linear-gradient(hsla(0,0%,100%,.05), hsla(0,0%,100%,0));
  background-image: -ms-linear-gradient(hsla(0,0%,100%,.05), hsla(0,0%,100%,0));
  background-image: -o-linear-gradient(hsla(0,0%,100%,.05), hsla(0,0%,100%,0));
  background-image: linear-gradient(hsla(0,0%,100%,.05), hsla(0,0%,100%,0));
  border-color: hsla(0,0%,0%,.35) hsla(0,0%,0%,.4) hsla(0,0%,0%,.45);
  box-shadow: 0 1px 1px hsla(0,0%,0%,.1) inset,
              0 0 1px hsla(0,0%,0%,.2) inset,
              0 1px 0 hsla(0,0%,100%,.05);
  -webkit-transition-property: background-color, border-color, box-shadow;
  -webkit-transition-duration: 10ms;
  -webkit-transition-timing-function: linear;
  -moz-transition-property: background-color, border-color, box-shadow;
  -moz-transition-duration: 10ms;
  -moz-transition-timing-function: linear;
  -ms-transition-property: background-color, border-color, box-shadow;
  -ms-transition-duration: 10ms;
  -ms-transition-timing-function: linear;
  -o-transition-property: background-color, border-color, box-shadow;
  -o-transition-duration: 10ms;
  -o-transition-timing-function: linear;
  transition-property: background-color, border-color, box-shadow;
  transition-duration: 10ms;
  transition-timing-function: linear;
}

.toolbarButton.toggled,
.splitToolbarButton.toggled > .toolbarButton.toggled {
  background-color: hsla(0,0%,0%,.3);
  background-image: -webkit-linear-gradient(hsla(0,0%,100%,.05), hsla(0,0%,100%,0));
  background-image: -moz-linear-gradient(hsla(0,0%,100%,.05), hsla(0,0%,100%,0));
  background-image: -ms-linear-gradient(hsla(0,0%,100%,.05), hsla(0,0%,100%,0));
  background-image: -o-linear-gradient(hsla(0,0%,100%,.05), hsla(0,0%,100%,0));
  background-image: linear-gradient(hsla(0,0%,100%,.05), hsla(0,0%,100%,0));
  border-color: hsla(0,0%,0%,.4) hsla(0,0%,0%,.45) hsla(0,0%,0%,.5);
  box-shadow: 0 1px 1px hsla(0,0%,0%,.1) inset,
              0 0 1px hsla(0,0%,0%,.2) inset,
              0 1px 0 hsla(0,0%,100%,.05);
  -webkit-transition-property: background-color, border-color, box-shadow;
  -webkit-transition-duration: 10ms;
  -webkit-transition-timing-function: linear;
  -moz-transition-property: background-color, border-color, box-shadow;
  -moz-transition-duration: 10ms;
  -moz-transition-timing-function: linear;
  -ms-transition-property: background-color, border-color, box-shadow;
  -ms-transition-duration: 10ms;
  -ms-transition-timing-function: linear;
  -o-transition-property: background-color, border-color, box-shadow;
  -o-transition-duration: 10ms;
  -o-transition-timing-function: linear;
  transition-property: background-color, border-color, box-shadow;
  transition-duration: 10ms;
  transition-timing-function: linear;
}

.toolbarButton.toggled:hover:active,
.splitToolbarButton.toggled > .toolbarButton.toggled:hover:active {
  background-color: hsla(0,0%,0%,.4);
  border-color: hsla(0,0%,0%,.4) hsla(0,0%,0%,.5) hsla(0,0%,0%,.55);
  box-shadow: 0 1px 1px hsla(0,0%,0%,.2) inset,
              0 0 1px hsla(0,0%,0%,.3) inset,
              0 1px 0 hsla(0,0%,100%,.05);
}

.dropdownToolbarButton {
  min-width: 120px;
  max-width: 120px;
  padding: 3px 2px 2px;
  overflow: hidden;
  background: url(images/toolbarButton-menuArrows.png) no-repeat;
}
html[dir='ltr'] .dropdownToolbarButton {
  background-position: 95%;
}
html[dir='rtl'] .dropdownToolbarButton {
  background-position: 5%;
}

.dropdownToolbarButton > select {
  -webkit-appearance: none;
  -moz-appearance: none; /* in the future this might matter, see bugzilla bug #649849 */
  min-width: 140px;
  font-size: 12px;
  color: hsl(0,0%,95%);
  margin:0;
  padding:0;
  border:none;
  background: transparent;
}

.dropdownToolbarButton > select > option {
  background: hsl(0,0%,24%);
}

#customScaleOption {
  display: none;
}

#pageWidthOption {
  border-bottom: 1px rgba(255, 255, 255, .5) solid;
}

html[dir='ltr'] .splitToolbarButton:first-child,
html[dir='ltr'] .toolbarButton:first-child,
html[dir='rtl'] .splitToolbarButton:last-child,
html[dir='rtl'] .toolbarButton:last-child {
  margin-left: 4px;
}
html[dir='ltr'] .splitToolbarButton:last-child,
html[dir='ltr'] .toolbarButton:last-child,
html[dir='rtl'] .splitToolbarButton:first-child,
html[dir='rtl'] .toolbarButton:first-child {
  margin-right: 4px;
}

.toolbarButtonSpacer {
  width: 30px;
  display: inline-block;
  height: 1px;
}

.toolbarButtonFlexibleSpacer {
  -webkit-box-flex: 1;
  -moz-box-flex: 1;
  min-width: 30px;
}

.toolbarButton#sidebarToggle::before {
  display: inline-block;
  content: url(images/toolbarButton-sidebarToggle.png);
}
    
html[dir='ltr'] .toolbarButton.pageUp::before {
  display: inline-block;
  content: url(images/toolbarButton-pageUp.png);
}

html[dir='rtl'] .toolbarButton.pageUp::before {
  display: inline-block;
  content: url(images/toolbarButton-pageUp-rtl.png);
}
    
html[dir='ltr'] .toolbarButton.pageDown::before {
  display: inline-block;
  content: url(images/toolbarButton-pageDown.png);
}

html[dir='rtl'] .toolbarButton.pageDown::before {
  display: inline-block;
  content: url(images/toolbarButton-pageDown-rtl.png);
}

.toolbarButton.zoomOut::before {
  display: inline-block;
  content: url(images/toolbarButton-zoomOut.png);
}
    
.toolbarButton.zoomIn::before {
  display: inline-block;
  content: url(images/toolbarButton-zoomIn.png);
}

.toolbarButton.print::before {
  display: inline-block;
  content: url(images/toolbarButton-print.png);
}

.toolbarButton.openFile::before {
  display: inline-block;
  content: url(images/toolbarButton-openFile.png);
}

.toolbarButton.download::before {
  display: inline-block;
  content: url(images/toolbarButton-download.png);
}

.toolbarButton.bookmark {
  -webkit-box-sizing: border-box;
  -moz-box-sizing: border-box;
  box-sizing: border-box;
  margin-top: 3px;
  padding-top: 4px;
}

.toolbarButton.bookmark::before {
  content: url(images/toolbarButton-bookmark.png);
}
    
#viewThumbnail.toolbarButton::before {
  display: inline-block;
  content: url(images/toolbarButton-viewThumbnail.png);
}
    
#viewOutline.toolbarButton::before {
  display: inline-block;
  content: url(images/toolbarButton-viewOutline.png);
}

#viewSearch.toolbarButton::before {
  display: inline-block;
  content: url(images/toolbarButton-search.png);
}


.toolbarField {
  padding: 3px 6px;
  margin: 4px 0 4px 0;
  border: 1px solid transparent;
  border-radius: 2px;
  background-color: hsla(0,0%,100%,.09);
  background-image: -moz-linear-gradient(hsla(0,0%,100%,.05), hsla(0,0%,100%,0));
  background-clip: padding-box;
  border: 1px solid hsla(0,0%,0%,.35);
  border-color: hsla(0,0%,0%,.32) hsla(0,0%,0%,.38) hsla(0,0%,0%,.42);
  box-shadow: 0 1px 0 hsla(0,0%,0%,.05) inset,
              0 1px 0 hsla(0,0%,100%,.05);
  color: hsl(0,0%,95%);
  font-size: 12px;
  line-height: 14px;
  outline-style: none;
  -moz-transition-property: background-color, border-color, box-shadow;
  -moz-transition-duration: 150ms;
  -moz-transition-timing-function: ease;
}

.toolbarField.pageNumber {
  min-width: 16px;
  text-align: right;
  width: 40px;
}

.toolbarField.pageNumber::-webkit-inner-spin-button,
.toolbarField.pageNumber::-webkit-outer-spin-button {
    -webkit-appearance: none;
    margin: 0;
}

.toolbarField:hover {
  background-color: hsla(0,0%,100%,.11);
  border-color: hsla(0,0%,0%,.4) hsla(0,0%,0%,.43) hsla(0,0%,0%,.45);
}

.toolbarField:focus {
  background-color: hsla(0,0%,100%,.15);
  border-color: hsla(204,100%,65%,.8) hsla(204,100%,65%,.85) hsla(204,100%,65%,.9);
}

.toolbarLabel {
  min-width: 16px;
  padding: 3px 6px 3px 2px;
  margin: 4px 2px 4px 0;
  border: 1px solid transparent;
  border-radius: 2px;
  color: hsl(0,0%,85%);
  font-size: 12px;
  line-height: 14px;
  text-align: left;
  -webkit-user-select:none;
  -moz-user-select:none;
  cursor: default;
}

#thumbnailView {
  position: fixed;
  width: 120px;
  top: 33px;
  bottom: 0;
  padding: 10px 40px 0;
  overflow: auto;
}

.thumbnail {
  margin-bottom: 15px;
  float: left;
  width: 114px;
  height: 142px;
}

.thumbnail:not([data-loaded]) {
  border: 1px dashed rgba(255, 255, 255, 0.5);
}

.thumbnailImage {
  -moz-transition-duration: 150ms;
  border: 1px solid transparent;
  box-shadow: 0 0 0 1px rgba(0, 0, 0, 0.5), 0 2px 8px rgba(0, 0, 0, 0.3);
  opacity: 0.8;
  z-index: 99;
}

.thumbnailSelectionRing {
  border-radius: 2px;
  padding: 7px;
  -moz-transition-duration: 150ms;
}
    
a:focus > .thumbnail > .thumbnailSelectionRing > .thumbnailImage,
.thumbnail:hover > .thumbnailSelectionRing > .thumbnailImage {
  opacity: .9;
}

a:focus > .thumbnail > .thumbnailSelectionRing,
.thumbnail:hover > .thumbnailSelectionRing {
  background-color: hsla(0,0%,100%,.15);
  background-image: -moz-linear-gradient(hsla(0,0%,100%,.05), hsla(0,0%,100%,0));
  background-clip: padding-box;
  box-shadow: 0 1px 0 hsla(0,0%,100%,.05) inset,
              0 0 1px hsla(0,0%,100%,.2) inset,
              0 0 1px hsla(0,0%,0%,.2);
  color: hsla(0,0%,100%,.9);
}

.thumbnail.selected > .thumbnailSelectionRing > .thumbnailImage {
  box-shadow: 0 0 0 1px hsla(0,0%,0%,.5);
  opacity: 1;
}

.thumbnail.selected > .thumbnailSelectionRing {
  background-color: hsla(0,0%,100%,.3);
  background-image: -moz-linear-gradient(hsla(0,0%,100%,.05), hsla(0,0%,100%,0));
  background-clip: padding-box;
  box-shadow: 0 1px 0 hsla(0,0%,100%,.05) inset,
              0 0 1px hsla(0,0%,100%,.1) inset,
              0 0 1px hsla(0,0%,0%,.2);
  color: hsla(0,0%,100%,1);
}

#outlineView {
  position: fixed;
  width: 192px;
  top: 33px;
  bottom: 0;
  padding: 4px 4px 0;
  overflow: auto;
  -webkit-user-select:none;
  -moz-user-select:none;
}

.outlineItem > .outlineItems {
  margin-left: 20px;
}

.outlineItem > a,
#searchResults > a {
  text-decoration: none;
  display: inline-block;
  min-width: 95%;
  height: 20px;
  padding: 2px 0 0 10px;
  margin-bottom: 1px;
  border-radius: 2px;
  color: hsla(0,0%,100%,.8);
  font-size: 13px;
  line-height: 15px;
  -moz-user-select:none;
  cursor: default;
  white-space: nowrap;
}

.outlineItem > a:hover,
#searchResults > a:hover {
  background-color: hsla(0,0%,100%,.02);
  background-image: -moz-linear-gradient(hsla(0,0%,100%,.05), hsla(0,0%,100%,0));
  background-clip: padding-box;
  box-shadow: 0 1px 0 hsla(0,0%,100%,.05) inset,
              0 0 1px hsla(0,0%,100%,.2) inset,
              0 0 1px hsla(0,0%,0%,.2);
  color: hsla(0,0%,100%,.9);
}

.outlineItem.selected {
  background-color: hsla(0,0%,100%,.08);
  background-image: -moz-linear-gradient(hsla(0,0%,100%,.05), hsla(0,0%,100%,0));
  background-clip: padding-box;
  box-shadow: 0 1px 0 hsla(0,0%,100%,.05) inset,
              0 0 1px hsla(0,0%,100%,.1) inset,
              0 0 1px hsla(0,0%,0%,.2);
  color: hsla(0,0%,100%,1);
}

.noOutline,
.noResults {
  font-size: 12px;
  color: hsla(0,0%,100%,.8);
  font-style: italic;
}

#searchScrollView {
  position: absolute;
  top: 10px;
  bottom: 10px;
  left: 10px;
  width: 280px;
}

#searchToolbar {
  padding-left: 0px;
  right: 0px;
  padding-top: 0px;
  padding-bottom: 5px;
}

#searchToolbar > input {
  margin-left: 4px;
  width: 124px;
}

#searchToolbar button {
  width: auto;
  margin: 0;
  padding: 0 6px;
  height: 22px;
}

#searchResults {
  overflow: auto;
  position: absolute;
  top: 30px;
  bottom: 0px;
  left: 0px;
  right: 0;
  padding: 4px 4px 0;
  font-size: smaller;
}

#sidebarControls {
  position:absolute;
  width: 180px;
  height: 32px;
  left: 15px;
  bottom: 35px;
}

canvas {
  margin: auto;
  display: block;
}

.page {
  direction: ltr;
  width: 816px;
  height: 1056px;
  margin: 10px auto;
  position: relative;
  overflow: hidden;
  -webkit-box-shadow: 0px 4px 10px #000;
  -moz-box-shadow: 0px 4px 10px #000;
  box-shadow: 0px 4px 10px #000;
  background-color: white;
}

.page > a {
  display: block;
  position: absolute;
}

.page > a:hover {
  opacity: 0.2;
  background: #ff0;
  -webkit-box-shadow: 0px 2px 10px #ff0;
  -moz-box-shadow: 0px 2px 10px #ff0;
  box-shadow: 0px 2px 10px #ff0;
}

.loadingIcon {
  position: absolute;
  display: block;
  left: 0;
  top: 0;
  right: 0;
  bottom: 0;
  background: url('images/loading-icon.gif') center no-repeat;
}

#loadingBox {
  position: absolute;
  top: 50%;
  margin-top: -25px;
  left: 0;
  right: 0;
  text-align: center;
  color: #ddd;
  font-size: 14px;
}

#loadingBar {
  display: inline-block;
  clear: both;
  margin: 0px;
  margin-top: 5px;
  line-height: 0;
  border-radius: 2px;
  width: 200px;
  height: 25px;

  background-color: hsla(0,0%,0%,.3);
  background-image: -moz-linear-gradient(hsla(0,0%,100%,.05), hsla(0,0%,100%,0));
  background-image: -webkit-linear-gradient(hsla(0,0%,100%,.05), hsla(0,0%,100%,0));
  border: 1px solid #000;
  box-shadow: 0 1px 1px hsla(0,0%,0%,.1) inset,
              0 0 1px hsla(0,0%,0%,.2) inset,
              0 0 1px 1px rgba(255, 255, 255, 0.1);
}

#loadingBar .progress {
  display: inline-block;
  float: left;

  background: #666;
<<<<<<< HEAD
  background: -moz-linear-gradient(top, #b2b2b2 0%, #898989 100%);
  background: -webkit-gradient(linear, left top, left bottom, color-stop(0%,#b2b2b2), color-stop(100%,#898989));
  background: -webkit-linear-gradient(top, #b2b2b2 0%,#898989 100%);
  background: -o-linear-gradient(top, #b2b2b2 0%,#898989 100%);
  background: -ms-linear-gradient(top, #b2b2b2 0%,#898989 100%);
  background: linear-gradient(top, #b2b2b2 0%,#898989 100%);
  border-top-left-radius: 2px;
  border-bottom-left-radius: 2px;
=======
  background: -webkit-gradient(linear, left top, left bottom, color-stop(0%,#999), color-stop(50%,#666), color-stop(100%,#999));
  background: -webkit-linear-gradient(top, #999 0%,#666 50%,#999 100%);
  background: -moz-linear-gradient(top, #999 0%, #666 50%, #999 100%);
  background: -ms-linear-gradient(top, #999 0%,#666 50%,#999 100%);
  background: -o-linear-gradient(top, #999 0%,#666 50%,#999 100%);
  background: linear-gradient(top, #999 0%,#666 50%,#999 100%);    

  border-top-left-radius: 3px;
  border-bottom-left-radius: 3px;
>>>>>>> 8b0ec4b2

  width: 0%;
  height: 100%;
}

#loadingBar .progress.full {
  border-top-right-radius: 2px;
  border-bottom-right-radius: 2px;
}

.textLayer {
  position: absolute;
  left: 0;
  top: 0;
  right: 0;
  bottom: 0;
  color: #000;
  font-family: sans-serif;
}

.textLayer > div {
  color: transparent;
  position: absolute;
  line-height:1.3;
}

/* TODO: file FF bug to support ::-moz-selection:window-inactive
   so we can override the opaque grey background when the window is inactive;
   see https://bugzilla.mozilla.org/show_bug.cgi?id=706209 */
::selection { background:rgba(0,0,255,0.3); }
::-moz-selection { background:rgba(0,0,255,0.3); }

.annotComment > div {
  position: absolute;
}

.annotComment > img {
  position: absolute;
}

.annotComment > img:hover {
  cursor: pointer;
  opacity: 0.7;
}

.annotComment > div {
  padding: 0.2em;
  max-width: 20em;
  background-color: #F1E47B;
  -webkit-box-shadow: 0px 2px 10px #333;
  -moz-box-shadow: 0px 2px 10px #333;
  box-shadow: 0px 2px 10px #333;
}

.annotComment > div > h1 {
  font-weight: normal;
  font-size: 1.2em;
  border-bottom: 1px solid #000000;
  margin: 0px;
}

#errorWrapper {
  background: none repeat scroll 0 0 #FF5555;
  color: white;
  left: 0;
  position: absolute;
  right: 0;
  top: 32px;
  z-index: 1000;
  padding: 3px;
  font-size: 0.8em;
}

#errorMessageLeft {
  float: left;
}

#errorMessageRight {
  float: right;
}

#errorMoreInfo {
  background-color: #FFFFFF;
  color: black;
  padding: 3px;
  margin: 3px;
  width: 98%;
}

.clearBoth {
  clear: both;
}

.fileInput {
  background: white;
  color: black;
  margin-top: 5px;
}

#PDFBug {
  background: none repeat scroll 0 0 white;
  border: 1px solid #666666;
  position: fixed;
  top: 32px;
  right: 0;
  bottom: 0;
  font-size: 10px;
  padding: 0;
  width: 300px;
}
#PDFBug .controls {
    background:#EEEEEE;
    border-bottom: 1px solid #666666;
    padding: 3px;
}
#PDFBug .panels {
  bottom: 0;
  left: 0;
  overflow: auto;
  position: absolute;
  right: 0;
  top: 27px;
}
#PDFBug button.active {
  font-weight: bold;
}
.debuggerShowText {
  background: none repeat scroll 0 0 yellow;
  color: blue;
  opacity: 0.3;
}
.debuggerHideText:hover {
  background: none repeat scroll 0 0 yellow;
  opacity: 0.3;
}
#PDFBug .stats {
  font-family: courier;
  font-size: 10px;
  white-space: pre;
}
#PDFBug .stats .title {
    font-weight: bold;
}
#PDFBug table {
  font-size: 10px;
}

@media print {
  #sidebarContainer, .toolbar, #loadingBox, #errorWrapper, .textLayer {
    display: none;
  }

  #mainContainer, #viewerContainer, .page, .page canvas {
    position: static;
    padding: 0;
    margin: 0;
  }

  .page {
    float: left;
    display: none;
    -webkit-box-shadow: none;
    -moz-box-shadow: none;
    box-shadow: none;
  }

  .page[data-loaded] {
    display: block;
  }
}

@media all and (max-width: 950px) {
  html[dir='ltr'] #outerContainer.sidebarMoving .outerCenter,
  html[dir='ltr'] #outerContainer.sidebarOpen .outerCenter {
    float: left;
    left: 180px;
  }
  html[dir='rtl'] #outerContainer.sidebarMoving .outerCenter,
  html[dir='rtl'] #outerContainer.sidebarOpen .outerCenter {
    float: right;
    right: 180px;
  }
}

@media all and (max-width: 770px) {
  #sidebarContainer {
    top: 33px;
    z-index: 100;
  }
  #sidebarContent {
    top: 32px;
    background-color: hsla(0,0%,0%,.7);
  }
  #thumbnailView, #outlineView {
    top: 66px;
  }

  html[dir='ltr'] #outerContainer.sidebarOpen > #mainContainer {
    left: 0px;
  }
  html[dir='rtl'] #outerContainer.sidebarOpen > #mainContainer {
    right: 0px;
  }

  html[dir='ltr'] .outerCenter {
    float: left;
    left: 180px;
  }
  html[dir='rtl'] .outerCenter {
    float: right;
    right: 180px;
  }
}

@media all and (max-width: 600px) {
  #toolbarViewerRight {
    display: none;
  }
}

@media all and (max-width: 500px) {
  #scaleSelectContainer, #pageNumberLabel {
    display: none;
  }
}
<|MERGE_RESOLUTION|>--- conflicted
+++ resolved
@@ -957,26 +957,15 @@
   float: left;
 
   background: #666;
-<<<<<<< HEAD
-  background: -moz-linear-gradient(top, #b2b2b2 0%, #898989 100%);
   background: -webkit-gradient(linear, left top, left bottom, color-stop(0%,#b2b2b2), color-stop(100%,#898989));
   background: -webkit-linear-gradient(top, #b2b2b2 0%,#898989 100%);
+  background: -moz-linear-gradient(top, #b2b2b2 0%,#898989 100%);
+  background: -ms-linear-gradient(top, #b2b2b2 0%,#898989 100%);
   background: -o-linear-gradient(top, #b2b2b2 0%,#898989 100%);
-  background: -ms-linear-gradient(top, #b2b2b2 0%,#898989 100%);
-  background: linear-gradient(top, #b2b2b2 0%,#898989 100%);
+  background: linear-gradient(top, #b2b2b2 0%,#898989 100%);    
+
   border-top-left-radius: 2px;
   border-bottom-left-radius: 2px;
-=======
-  background: -webkit-gradient(linear, left top, left bottom, color-stop(0%,#999), color-stop(50%,#666), color-stop(100%,#999));
-  background: -webkit-linear-gradient(top, #999 0%,#666 50%,#999 100%);
-  background: -moz-linear-gradient(top, #999 0%, #666 50%, #999 100%);
-  background: -ms-linear-gradient(top, #999 0%,#666 50%,#999 100%);
-  background: -o-linear-gradient(top, #999 0%,#666 50%,#999 100%);
-  background: linear-gradient(top, #999 0%,#666 50%,#999 100%);    
-
-  border-top-left-radius: 3px;
-  border-bottom-left-radius: 3px;
->>>>>>> 8b0ec4b2
 
   width: 0%;
   height: 100%;
