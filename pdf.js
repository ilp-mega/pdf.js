--- conflicted
+++ resolved
@@ -4749,7 +4749,6 @@
 
       var descriptor = xref.fetchIfRef(dict.get('FontDescriptor'));
       if (!descriptor) {
-<<<<<<< HEAD
         if (type.name == 'Type3') {
           // FontDescriptor is only required for Type3 fonts when the document
           // is a tagged pdf. Create a barbebones one to get by.
@@ -4760,14 +4759,8 @@
           // FontDescriptor was not required.
           // This case is here for compatibility.
           var baseFontName = dict.get('BaseFont');
-          if (!IsName(baseFontName))
+          if (!isName(baseFontName))
             return null;
-=======
-        // Note for Type3 fonts: it has no no base font, feeding default
-        // font name and trying to get font metrics as the same way as for
-        // a font without descriptor.
-        var baseFontName = dict.get('BaseFont') || new Name('sans-serif');
->>>>>>> 157261a7
 
           // Using base font name as a font name.
           baseFontName = baseFontName.name.replace(/,/g, '_');
