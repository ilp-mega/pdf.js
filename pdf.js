--- conflicted
+++ resolved
@@ -2715,13 +2715,8 @@
             var gradient = this.ctx.createLinearGradient(x0, y0, x1, y1);
             
             // 10 samples seems good enough for now, but probably won't work
-<<<<<<< HEAD
-            // if there are sharp color changes. Ideally, we could see the 
-            // current image size and base the # samples on that.
-=======
             // if there are sharp color changes. Ideally, we would implement
             // the spec faithfully and add lossless optimizations.
->>>>>>> 99e952b3
             var step = (t1 - t0) / 10;
             
             for (var i = t0; i <= t1; i += step) {
@@ -2734,13 +2729,8 @@
             // HACK to draw the gradient onto an infinite rectangle.
             // PDF gradients are drawn across the entire image while
             // Canvas only allows gradients to be drawn in a rectangle
-<<<<<<< HEAD
-            // Also, larger numbers seem to cause overflow which causes
-            // nothing to be drawn.
-=======
             // The following bug should allow us to remove this.
             // https://bugzilla.mozilla.org/show_bug.cgi?id=664884
->>>>>>> 99e952b3
             this.ctx.fillRect(-1e10, -1e10, 2e10, 2e10);
         },
 
